"""
Careers Routes - Public Job Postings & Applications
Handles:
  - HR job posting creation (authenticated)
  - Public job viewing (no auth required)
  - Public job applications (no auth required)
  - Admin management of job postings and applications
"""

import logging
import secrets
import uuid
from datetime import datetime
from typing import Optional, List
import tempfile
import shutil
import mimetypes

from fastapi import APIRouter, UploadFile, File, HTTPException, Form, Depends, status
from fastapi.responses import JSONResponse, HTMLResponse
from fastapi.requests import Request
import os
from app.schemas.careers import (
    JobPostingCreate,
    JobPostingResponse, 
    PublicJobView, 
    JobApplicationRequest,
    JobApplicationResponse,
    JobApplicationSummary,
    JobPostingSummary,
    JobPostingUpdate,
    JobStatusUpdate,
    ApplicationStatusUpdate,
    JobMatchingRequest,
    JobMatchingResponse,
    CareersHealthResponse
)
from app.services.parsing_service import get_parsing_service
from app.services.llm_service import get_llm_service  
from app.services.embedding_service import get_embedding_service
from app.utils.qdrant_utils import get_qdrant_utils
from app.deps.auth import require_admin, require_user
from app.models.user import User

# Storage directory for job application CVs
STORAGE_DIR = os.getenv("CV_UPLOAD_DIR", "/data/uploads/cv")
os.makedirs(STORAGE_DIR, exist_ok=True)

logger = logging.getLogger(__name__)
router = APIRouter()

# Constants
MAX_FILE_SIZE = 10 * 1024 * 1024  # 10MB
SUPPORTED_EXTENSIONS = ['.pdf', '.docx', '.doc', '.txt']

def generate_public_token() -> str:
    """Generate secure random token for public job links"""
    return secrets.token_urlsafe(32)

def validate_file_upload(file: UploadFile) -> None:
    """Validate uploaded file meets requirements"""
    if not file.filename:
        raise HTTPException(status_code=400, detail="Filename is required")
    
    # Check file extension
    file_ext = '.' + file.filename.split('.')[-1].lower() if '.' in file.filename else ''
    if file_ext not in SUPPORTED_EXTENSIONS:
        raise HTTPException(
            status_code=400, 
            detail=f"File type {file_ext} not supported. Supported types: {SUPPORTED_EXTENSIONS}"
        )
    
    # Note: File size validation happens during read if needed
    logger.info(f"✅ File validation passed: {file.filename}")

def _now_iso() -> str:
    """Get current timestamp in ISO format"""
    return datetime.utcnow().isoformat()

# ==================== PUBLIC ENDPOINTS (No Authentication) ====================

@router.get("/jobs/{public_token}", response_model=PublicJobView)
async def get_public_job(public_token: str) -> PublicJobView:
    """
    Public endpoint: View job posting (no authentication required)
    
    This endpoint must be accessible to anyone with the link.
    Returns structured job information for display to candidates.
    """
    try:
        logger.info(f"📄 Public job request for token: {public_token[:8]}...")
        
        qdrant = get_qdrant_utils()
        # Update this to include inactive jobs
        job_data = qdrant.get_job_posting_by_token(public_token, include_inactive=True)
        
        if not job_data:
            logger.warning(f"❌ Job posting not found for token: {public_token[:8]}...")
            raise HTTPException(status_code=404, detail="Job posting not found")
        
        # Debug logging
        logger.info(f"🔍 Job data received: {job_data}")
        logger.info(f"🔍 Job data keys: {list(job_data.keys()) if job_data else 'None'}")
        if job_data and 'job_title' in job_data:
            logger.info(f"🔍 Job title from merged data: {job_data['job_title']}")
        
        # The job_data from get_job_posting_by_token already contains merged data
        # Use the merged data directly since it already contains the structured information
        
        # Extract data from the merged job_data
        # Prioritize structured_info from new UI data system, fall back to legacy format
        structured_info = job_data.get("structured_info", {})
        
        job_title = (
            structured_info.get("job_title") or 
            job_data.get("job_title") or 
            "Position Available"
        )
        
        job_location = (
            structured_info.get("job_location") or 
            job_data.get("location") or 
            job_data.get("job_location") or 
            ""
        )
        
        job_summary = (
            structured_info.get("job_summary") or 
            job_data.get("job_summary") or 
            job_data.get("summary") or 
            "Job description not available"
        )
        
        experience_required = job_data.get("years_of_experience", "Not specified")
        
        # Convert experience to string if it's a number
        if isinstance(experience_required, (int, float)):
            experience_required = f"{experience_required} years"
        
        # Get requirements and responsibilities from structured UI data or legacy format
        # For new UI data, convert bullet-point strings to arrays
        if structured_info.get("qualifications"):
            # Convert bullet-point string to array
            qualifications_text = structured_info.get("qualifications", "")
            requirements = [line.strip().lstrip("•").strip() for line in qualifications_text.split("\n") if line.strip()]
        else:
            # Legacy format
            requirements = job_data.get("skills_sentences", []) or job_data.get("skills", [])
        
        if structured_info.get("key_responsibilities"):
            # Convert bullet-point string to array
            responsibilities_text = structured_info.get("key_responsibilities", "")
            responsibilities = [line.strip().lstrip("•").strip() for line in responsibilities_text.split("\n") if line.strip()]
        else:
            # Legacy format
            responsibilities = job_data.get("responsibility_sentences", []) or job_data.get("responsibilities", [])
        
        public_job = PublicJobView(
            job_id=job_data["id"],
            job_title=job_title,
            job_location=job_location,
            company_name=job_data.get("company_name", "Alpha Data Recruitment"),
            job_description=job_summary,  # Use updated summary or fall back to original
            upload_date=job_data.get("created_date", job_data.get("upload_date", _now_iso())),
            requirements=requirements[:10],  # Limit to top 10 for display
            responsibilities=responsibilities[:10],  # Limit to top 10 for display
            experience_required=str(experience_required),
            is_active=job_data.get("is_active", True)  # This will now show the actual status
        )
        
        logger.info(f"✅ Returning public job: {job_title}")
        return public_job
        
    except HTTPException:
        raise
    except Exception as e:
        logger.error(f"❌ Failed to get public job: {e}")
        raise HTTPException(status_code=500, detail="Failed to load job posting")

@router.post("/jobs/{public_token}/apply", response_model=JobApplicationResponse)
async def apply_to_job(
    public_token: str,
    applicant_name: str = Form(..., min_length=2, max_length=100),
    applicant_email: str = Form(...),
    applicant_phone: Optional[str] = Form(None),
    cover_letter: Optional[str] = Form(None),
    cv_file: UploadFile = File(...),
    background_processing: bool = Form(True)  # Enable async processing by default
) -> JobApplicationResponse:
    """
    Public endpoint: Submit application (no authentication required)
    
    Supports both synchronous and asynchronous processing:
    - background_processing=True: Fast response, processes in background (recommended for high traffic)
    - background_processing=False: Traditional sync processing (immediate result)
    
    Pipeline:
    1. Validate job exists and is active
    2. Validate application data and CV file
    3. Either process immediately OR queue for background processing
    4. Return confirmation with tracking info
    """
    try:
        logger.info(f"📋 Application received for job token: {public_token[:8]}... from {applicant_name} (async: {background_processing})")
        
        # 1. Verify job exists and is active
        qdrant = get_qdrant_utils()
        job_data = qdrant.get_job_posting_by_token(public_token, include_inactive=True)
        if not job_data:
            raise HTTPException(status_code=404, detail="Job posting not found or no longer active")
            
        if not job_data.get("is_active", True):
            raise HTTPException(status_code=400, detail="This job posting is no longer accepting applications")
        
        # 2. Validate CV file
        validate_file_upload(cv_file)
        
        # Basic email validation
        if "@" not in applicant_email or "." not in applicant_email:
            raise HTTPException(status_code=400, detail="Please provide a valid email address")
        
        application_id = str(uuid.uuid4())
        
        # Read file content
        file_content = await cv_file.read()
        if len(file_content) > MAX_FILE_SIZE:
            raise HTTPException(status_code=400, detail=f"File too large. Maximum size: {MAX_FILE_SIZE // (1024*1024)}MB")
        
        # Store CV file immediately for background processing
        persisted_path = None
        if cv_file.filename:
            file_ext = os.path.splitext(cv_file.filename)[1].lower() or '.pdf'
            dest_filename = f"{application_id}{file_ext}"
            dest_path = os.path.join(STORAGE_DIR, dest_filename)
            
            with open(dest_path, 'wb') as f:
                f.write(file_content)
            persisted_path = dest_path
            logger.info(f"✅ Stored CV file: {dest_path}")
        
        if background_processing:
            # ENTERPRISE ASYNC PROCESSING: Queue for background processing with priority
            from app.services.enhanced_job_queue import get_enterprise_job_queue, JobPriority
            
            job_queue = await get_enterprise_job_queue()
            
            application_data = {
                "application_id": application_id,
                "applicant_name": applicant_name,
                "applicant_email": applicant_email,
                "applicant_phone": applicant_phone,
                "cover_letter": cover_letter,
                "cv_file_path": persisted_path,
                "cv_filename": cv_file.filename,
                "content_type": cv_file.content_type,
                "public_token": public_token
            }
            
            # Determine priority based on job type or application urgency
            priority = JobPriority.NORMAL
            if "urgent" in job_data.get("job_title", "").lower():
                priority = JobPriority.HIGH
            
            try:
                job_id = await job_queue.submit_application(application_data, priority=priority)
                
                return JobApplicationResponse(
                    success=True,
                    application_id=application_id,
                    message=f"Thank you, {applicant_name}! Your application is being processed in our enterprise queue.",
                    next_steps=f"We're processing your CV with high-performance systems. You can check the status at /api/careers/applications/{job_id}/status or wait for an email confirmation within 5-10 minutes.",
                    job_id=job_id
                )
            except Exception as queue_error:
                # Fallback to immediate basic response if queue is full
                logger.warning(f"⚠️ Queue submission failed, falling back to immediate response: {str(queue_error)}")
                
                return JobApplicationResponse(
                    success=True,
                    application_id=application_id,
                    message=f"Thank you, {applicant_name}! Your application has been received and will be processed shortly.",
                    next_steps="Due to high volume, your application is being processed. You'll receive an email confirmation within 15-30 minutes.",
                    job_id=None
                )
        
        # SYNC PROCESSING: Traditional immediate processing
        logger.info(f"🔄 Processing CV synchronously for application {application_id}")
        
        # Continue with original sync processing logic...
        
        # Extract text using parsing service
        import tempfile
        
        # Get file extension for temp file
        file_ext = '.' + cv_file.filename.split('.')[-1].lower() if '.' in cv_file.filename else '.txt'
        
        # Save to temporary file for parsing
        with tempfile.NamedTemporaryFile(delete=False, suffix=file_ext) as tmp:
            tmp.write(file_content)
            tmp_path = tmp.name
        
        # Persist the original file to disk for proper download functionality
        persisted_path = None
        try:
            if cv_file.filename:
                # Get file extension
                file_ext = os.path.splitext(cv_file.filename)[1].lower()
                if not file_ext:
                    file_ext = '.pdf'  # Default to PDF if no extension
                
                # Create filename using application_id to avoid collisions
                dest_filename = f"{application_id}{file_ext}"
                dest_path = os.path.join(STORAGE_DIR, dest_filename)
                
                # Copy the temporary file to the storage directory
                shutil.copyfile(tmp_path, dest_path)
                persisted_path = dest_path
                logger.info(f"✅ Stored job application CV file: {dest_path}")
        except Exception as e:
            logger.warning(f"⚠️ Failed to persist job application CV file: {e}")
            persisted_path = None
        
        try:
            parsing_service = get_parsing_service()
            parsed = parsing_service.process_document(tmp_path, "cv")
            extracted_text = parsed["clean_text"]
            raw_content = parsed["raw_text"]
            # Get PII extracted from CV
            extracted_pii = parsed.get("extracted_pii", {"email": [], "phone": []})
        finally:
            # Clean up temporary file
            try:
                os.unlink(tmp_path)
            except Exception:
                pass
        
        if not extracted_text or len(extracted_text.strip()) < 50:
            raise HTTPException(status_code=400, detail="Could not extract sufficient text from CV. Please check the file format.")
        
        # Process with LLM service
        llm_service = get_llm_service()
        llm_result = llm_service.standardize_cv(extracted_text, cv_file.filename)
        
        # Update contact_info with application form data (prioritize form data over extracted PII)
        if "contact_info" not in llm_result:
            llm_result["contact_info"] = {}
        
        # Always use the application form data for contact information
        llm_result["contact_info"]["name"] = applicant_name
        llm_result["contact_info"]["email"] = applicant_email
        if applicant_phone:
            llm_result["contact_info"]["phone"] = applicant_phone
        
        # Also update the name field if it exists
        if "name" in llm_result:
            llm_result["name"] = applicant_name
            
        logger.info(f"✅ Updated contact info with application data: {applicant_name}, {applicant_email}")
        
        # Generate embeddings
        embedding_service = get_embedding_service()
        embeddings_data = embedding_service.generate_document_embeddings(llm_result)
        
        # 4. Store application data
        application_data = {
            "applicant_name": applicant_name,
            "applicant_email": applicant_email,
            "applicant_phone": applicant_phone,
            "cover_letter": cover_letter,
            "public_token": public_token,
            "job_title": job_data.get("job_title", "Position"),
            "company_name": job_data.get("company_name", "Alpha Data Recruitment")
        }
        
        # 5. Store in existing CV collections (reuse existing infrastructure)
        success_steps = []
        
        # Store raw document in CV collection
        success_steps.append(
            qdrant.store_document(
                application_id, "cv", cv_file.filename,
                cv_file.content_type or "application/octet-stream",
                extracted_text, _now_iso(),
                file_path=persisted_path,  # Now we store the file path for proper downloads
                mime_type=cv_file.content_type
            )
        )
        
        # Store structured data in CV collection (with updated contact info)
        cv_structured_payload = {
            **llm_result,  # Include all LLM processed data (with updated contact info)
            "document_id": application_id,
            "document_type": "cv"
        }
        
        # Ensure contact_info exists and includes application form data
        if "contact_info" not in cv_structured_payload:
            cv_structured_payload["contact_info"] = {}
        
        # Prioritize application form data over extracted PII
        cv_structured_payload["contact_info"]["name"] = applicant_name
        cv_structured_payload["contact_info"]["email"] = applicant_email
        if applicant_phone:
            cv_structured_payload["contact_info"]["phone"] = applicant_phone
        
        # Also update the name field if it exists
        if "name" in cv_structured_payload:
            cv_structured_payload["name"] = applicant_name
            
        success_steps.append(
            qdrant.store_structured_data(application_id, "cv", cv_structured_payload)
        )
        
        # Store embeddings in CV collection
        success_steps.append(
            qdrant.store_embeddings_exact(application_id, "cv", embeddings_data)
        )
        
        # Link application to job
        success_steps.append(
            qdrant.link_application_to_job(
                application_id, job_data["id"], application_data, 
                cv_file.filename, _now_iso()
            )
        )
        
        # Verify all steps succeeded
        if not all(success_steps):
            logger.error(f"❌ Failed to store application {application_id} - some steps failed: {success_steps}")
            raise HTTPException(status_code=500, detail="Failed to process application. Please try again.")
            
        logger.info(f"✅ Application {application_id} successfully processed and stored")
        
        return JobApplicationResponse(
            success=True,
            application_id=application_id,
            message=f"Thank you, {applicant_name}! Your application has been submitted successfully.",
            next_steps="We will review your CV and contact you if there's a match for this position."
        )
        
    except HTTPException:
        raise
    except Exception as e:
        logger.error(f"❌ Failed to process application: {e}")
        raise HTTPException(status_code=500, detail="Failed to submit application. Please try again later.")

@router.get("/applications/{job_id}/status")
async def get_application_status(job_id: str) -> dict:
    """
    Get application processing status (for enterprise background jobs)
    
    Returns detailed status including processing time, queue position, and results
    """
    try:
        from app.services.enhanced_job_queue import get_enterprise_job_queue
        
        job_queue = await get_enterprise_job_queue()
        status = job_queue.get_job_status(job_id)
        
        if not status:
            raise HTTPException(status_code=404, detail="Application job not found or expired")
        
        # Add estimated completion time based on queue metrics
        system_metrics = job_queue.get_system_metrics()
        avg_processing_time = system_metrics["performance_metrics"]["average_processing_time"]
        queue_size = system_metrics["queue_metrics"]["current_queue_size"]
        
        # Enhance status with additional context
        enhanced_status = {
            **status,
            "estimated_completion_minutes": max(1, int((queue_size * avg_processing_time) / 60)) if status["status"] == "queued" else None,
            "system_health": {
                "queue_size": queue_size,
                "active_workers": system_metrics["worker_metrics"]["active_workers"],
                "average_processing_time_seconds": avg_processing_time
            }
        }
        
        return enhanced_status
        
    except HTTPException:
        raise
    except Exception as e:
        logger.error(f"❌ Failed to get application status: {e}")
        raise HTTPException(status_code=500, detail="Failed to retrieve application status")

# ==================== HR/ADMIN ENDPOINTS (May require authentication later) ====================

@router.post("/admin/jobs/post", response_model=JobPostingResponse)
async def post_job(
    company_name: Optional[str] = Form(None),
    additional_info: Optional[str] = Form(None),
    # Form data fields for manual job posting
    job_title: Optional[str] = Form(None),
    job_location: Optional[str] = Form(None),
    job_summary: Optional[str] = Form(None),
    key_responsibilities: Optional[str] = Form(None),
    qualifications: Optional[str] = Form(None),
    file: Optional[UploadFile] = File(None),
    current_user: User = Depends(require_user)
) -> JobPostingResponse:
    """
    HR endpoint: Upload job description → create public link
    
    Pipeline:
    1. Validate file upload (if provided) or form data
    2. Extract text using parsing service (if file) or use form data
    3. Process with LLM service (extract title, requirements, etc.) or use form data
    4. Generate public access token
    5. Store in job_postings_* collections
    6. Also store in jd_* collections for main database view
    7. Return public link
    """
    try:
        # Check if we have file or form data
        has_file = file is not None and file.filename
        has_form_data = any([job_title, job_location, job_summary, key_responsibilities, qualifications])
        
        if not has_file and not has_form_data:
            raise HTTPException(status_code=400, detail="Either file upload or form data must be provided")
        
        if has_file:
            logger.info(f"💼 HR job posting upload: {file.filename}")
            # 1. Validate file
            validate_file_upload(file)
        
        job_id = str(uuid.uuid4())
        jd_id = str(uuid.uuid4())  # Create a separate ID for the JD collection
        public_token = generate_public_token()
        
        # 2. Process data (file or form)
        if has_file:
            # Extract text from file
            file_content = await file.read()
            if len(file_content) > MAX_FILE_SIZE:
                raise HTTPException(status_code=400, detail=f"File too large. Maximum size: {MAX_FILE_SIZE // (1024*1024)}MB")
            
            import tempfile
            import shutil
            
            # Get file extension for temp file
            file_ext = '.' + file.filename.split('.')[-1].lower() if '.' in file.filename else '.txt'
            
            # Save to temporary file for parsing
            with tempfile.NamedTemporaryFile(delete=False, suffix=file_ext) as tmp:
                tmp.write(file_content)
                tmp_path = tmp.name
            
            try:
                parsing_service = get_parsing_service()
                parsed = parsing_service.process_document(tmp_path, "jd")
                extracted_text = parsed["clean_text"]
                raw_content = parsed["raw_text"]
            finally:
                # Clean up temporary file
                os.unlink(tmp_path)
            
            if not extracted_text or len(extracted_text.strip()) < 100:
                raise HTTPException(status_code=400, detail="Could not extract sufficient text from job description. Please check the file format.")
            
            # 3. Process with LLM service to extract structured data
            llm_service = get_llm_service()
            llm_result = llm_service.standardize_jd(extracted_text, file.filename)
            
            # Extract job title for response
            final_job_title = "Position Available"
            if llm_result:
                # Check both direct job_title and structured_info.job_title
                final_job_title = llm_result.get("job_title") or llm_result.get("structured_info", {}).get("job_title", final_job_title)
        else:
            # Use form data directly
            logger.info(f"💼 HR job posting from form data: {job_title}")
            
            # Create structured data from form inputs
            llm_result = {
                "doc_type": "job_description",
                "job_title": job_title or "Position Available",
                "years_of_experience": None,
                "job_category": None,
                "seniority_level": None,
                "role_family": None,
                "skills_sentences": [qual for qual in (qualifications or "").split('\n') if qual.strip()][:20],
                "responsibility_sentences": [resp for resp in (key_responsibilities or "").split('\n') if resp.strip()][:10],
                "structured_info": {
                    "job_title": job_title or "Position Available",
                    "location": job_location or "",
                    "job_location": job_location or "",
                    "job_summary": job_summary or "",
                    "summary": job_summary or "",
                    "responsibilities": [resp for resp in (key_responsibilities or "").split('\n') if resp.strip()],
                    "skills": [qual for qual in (qualifications or "").split('\n') if qual.strip()]
                }
            }
            
            # Use form data for text content
            extracted_text = f"{job_title or 'Position Available'}\n\n{job_summary or ''}\n\nResponsibilities:\n{key_responsibilities or ''}\n\nQualifications:\n{qualifications or ''}"
            raw_content = extracted_text
            final_job_title = job_title or "Position Available"
        
        # 4. Generate embeddings
        embedding_service = get_embedding_service()
        embeddings_data = embedding_service.generate_document_embeddings(llm_result)
        
        # 5. Store in existing JD collections (reuse existing infrastructure)
        qdrant = get_qdrant_utils()
        success_steps = []
        
        # Store raw document in JD collection
        filename = file.filename if has_file else f"job_posting_{job_id}.txt"
        content_type = file.content_type if has_file else "text/plain"
        
        success_steps.append(
            qdrant.store_document(
                job_id, "jd", filename,
                content_type,
                extracted_text, _now_iso()
            )
        )
        
        # Store structured data in JD collection
        jd_structured_payload = {
            **llm_result,
            "document_id": job_id,
            "document_type": "jd"
        }
        success_steps.append(
            qdrant.store_structured_data(job_id, "jd", jd_structured_payload)
        )
        
        # Store embeddings in JD collection
        success_steps.append(
            qdrant.store_embeddings_exact(job_id, "jd", embeddings_data)
        )
        
        # 6. Store job posting metadata for careers functionality
        success_steps.append(
            qdrant.store_job_posting_metadata(
                job_id, public_token, company_name, additional_info,
                posted_by_user=current_user.username,
                posted_by_role=current_user.role
            )
        )
        
        if not all(success_steps):
            logger.error(f"❌ Failed to store job posting {job_id} - some steps failed: {success_steps}")
            raise HTTPException(status_code=500, detail="Failed to create job posting. Please try again.")
        
        # 7. Build public link
        # In production, use proper domain from config
        base_url = os.getenv("FRONTEND_URL", "http://alphacv.alphadatarecruitment.ae")
        public_link = f"{base_url}/careers/jobs/{public_token}"
        
        logger.info(f"✅ Job posting created: {job_id} with public link")
        
        return JobPostingResponse(
            job_id=job_id,
            public_link=public_link,
            public_token=public_token,
            job_title=final_job_title,
            upload_date=_now_iso(),
            filename=filename,
            is_active=True,
            company_name=company_name,
            posted_by_user=current_user.username,
            posted_by_role=current_user.role
        )
        
    except HTTPException:
        raise
    except Exception as e:
        logger.error(f"❌ Failed to post job: {e}")
        raise HTTPException(status_code=500, detail="Failed to create job posting. Please try again later.")
@router.post("/admin/jobs/post-manual", response_model=JobPostingResponse)
async def post_job_manual(
    job_title: str = Form(..., min_length=1, max_length=200),
    job_location: Optional[str] = Form(None),
    job_summary: Optional[str] = Form(None),
    key_responsibilities: Optional[str] = Form(None),
    qualifications: Optional[str] = Form(None),
    company_name: Optional[str] = Form(None),
    additional_info: Optional[str] = Form(None),
    current_user: User = Depends(require_user)
) -> JobPostingResponse:
    """
    HR endpoint: Create job posting manually with form data
    
    Pipeline:
    1. Validate form data
    2. Create structured text content from form inputs
    3. Process with LLM service (extract title, requirements, etc.)
    4. Generate public access token
    5. Store in job_postings_* collections only (not jd_documents)
    6. Return public link
    """
    try:
        logger.info(f"💼 Manual job posting creation: {job_title}")
        
        # 1. Validate required fields
        if not job_title.strip():
            raise HTTPException(status_code=400, detail="Job title is required")
        
        job_id = str(uuid.uuid4())
        public_token = generate_public_token()
        
        # 2. Create structured text content from form inputs
        # This simulates what would be extracted from a document
        structured_text = f"""
Job Title: {job_title}

Location: {job_location or 'Not specified'}

Job Summary:
{job_summary or 'No summary provided'}

Key Responsibilities:
{key_responsibilities or 'No responsibilities specified'}

Qualifications & Requirements:
{qualifications or 'No qualifications specified'}

Additional Information:
{additional_info or 'No additional information'}
        """.strip()
        
        # 3. Process with LLM service to extract structured data
        llm_service = get_llm_service()
        llm_result = llm_service.standardize_jd(structured_text, f"manual_job_{job_id}.txt")
        
        # Extract job title for response
        final_job_title = job_title
        if llm_result and llm_result.get("job_title"):
            # Use LLM extracted title if available, otherwise use form title
            final_job_title = llm_result.get("job_title")
        
        # 4. Generate embeddings
        embedding_service = get_embedding_service()
        embeddings_data = embedding_service.generate_document_embeddings(llm_result)
        
        # 5. Store in job_postings collections only (not jd_documents)
        qdrant = get_qdrant_utils()
        success_steps = []
        
        # Store raw document in jd_documents collection (reuse existing infrastructure)
        success_steps.append(
            qdrant.store_document(
                job_id, "jd", f"manual_job_{job_id}.txt",
                "text/plain",
                structured_text, _now_iso()
            )
        )
        
        # Store structured data in jd_structured collection (reuse existing infrastructure)
        jd_structured_payload = {
            **llm_result,
            "document_id": job_id,
            "document_type": "jd"
        }
        success_steps.append(
            qdrant.store_structured_data(job_id, "jd", jd_structured_payload)
        )
        
        # Store embeddings in jd_embeddings collection (reuse existing infrastructure)
        success_steps.append(
            qdrant.store_embeddings_exact(job_id, "jd", embeddings_data)
        )
        
        # 6. Store job posting metadata for careers functionality
        success_steps.append(
            qdrant.store_job_posting_metadata(
                job_id, public_token, company_name, additional_info,
                posted_by_user=current_user.username,
                posted_by_role=current_user.role
            )
        )
        
        if not all(success_steps):
            logger.error(f"❌ Failed to store manual job posting {job_id} - some steps failed: {success_steps}")
            raise HTTPException(status_code=500, detail="Failed to create job posting. Please try again.")
        
        # 7. Build public link
        base_url = os.getenv("FRONTEND_URL", "http://alphacv.alphadatarecruitment.ae")
        public_link = f"{base_url}/careers/jobs/{public_token}"
        
        logger.info(f"✅ Manual job posting created: {job_id} with public link")
        
        return JobPostingResponse(
            job_id=job_id,
            public_link=public_link,
            public_token=public_token,
            job_title=final_job_title,
            upload_date=_now_iso(),
            filename=f"manual_job_{job_id}.txt",
            is_active=True,
            company_name=company_name,
            posted_by_user=current_user.username,
            posted_by_role=current_user.role
        )
        
    except HTTPException:
        raise
    except Exception as e:
        logger.error(f"❌ Failed to create manual job posting: {e}")
        raise HTTPException(status_code=500, detail="Failed to create job posting. Please try again later.")

@router.post("/admin/jobs/{job_id}/fix-token")
async def fix_job_token(job_id: str):
    """
    Manually fix the public_token for a specific job
    """
    try:
        qdrant = get_qdrant_utils()
        
        # Generate new token
        new_token = generate_public_token()
        
        # Update the job
        success = qdrant.update_job_posting_public_token(job_id, new_token)
        
        if success:
            logger.info(f"✅ Manually fixed public_token for job {job_id}: {new_token[:8]}...")
            return {
                "success": True,
                "job_id": job_id,
                "public_token": new_token,
                "public_link": f"http://localhost:3001/careers/jobs/{new_token}"
            }
        else:
            logger.error(f"❌ Failed to fix public_token for job {job_id}")
            raise HTTPException(status_code=500, detail="Failed to fix job token")
            
    except Exception as e:
        logger.error(f"❌ Error fixing job token {job_id}: {e}")
        raise HTTPException(status_code=500, detail="Failed to fix job token")

@router.get("/admin/jobs", response_model=List[JobPostingSummary])
async def list_job_postings(
    include_inactive: bool = False
    # Add authentication: current_user = Depends(require_hr_user)
) -> List[JobPostingSummary]:
    """List all job postings for HR dashboard"""
    try:
        logger.info(f"📋 Listing job postings (include_inactive: {include_inactive})")
        
        qdrant = get_qdrant_utils()
        job_postings = qdrant.get_all_job_postings(include_inactive)
        
        # Sort by upload_date (newest first) before processing
        job_postings.sort(key=lambda x: x.get("upload_date", x.get("created_date", x.get("stored_at", ""))), reverse=True)
        
        summaries = []
        for job in job_postings:
            # Debug logging for public_token
            logger.info(f"🔍 Job {job.get('id', 'N/A')} - Public Token: {job.get('public_token', 'MISSING')}")
            
            # Fix missing public_token for existing jobs
            if not job.get("public_token") or job.get("public_token") == "unknown":
                logger.warning(f"⚠️ Job {job.get('id')} missing public_token, generating new one")
                new_token = generate_public_token()
                # Update the job metadata with the new token
                success = qdrant.update_job_posting_public_token(job["id"], new_token)
                if success:
                    job["public_token"] = new_token
                    logger.info(f"✅ Generated new public_token for job {job.get('id')}: {new_token[:8]}...")
                else:
                    logger.error(f"❌ Failed to update public_token for job {job.get('id')}")
                    # Still set the token in memory for this request
                    job["public_token"] = new_token
            
            # Get application count for this job
            applications = qdrant.get_applications_for_job(job["id"])
            
            # Extract job details from merged job data (already contains both metadata and structured data)
            job_title = "Position Available"
            job_location = ""
            job_summary = ""
            key_responsibilities = ""
            qualifications = ""
            
            # The job data is already merged from get_all_job_postings, so we can extract directly
            structured_info = job.get("structured_info", {})
            
            # Use job posting's own data first (this is the edited data)
            job_title = structured_info.get("job_title", "") or job.get("job_title", job_title)
            job_location = structured_info.get("job_location", "") or structured_info.get("location", "")
            job_summary = structured_info.get("job_summary", "") or structured_info.get("summary", "")
            
            # Use job posting's own responsibilities and skills (edited data)
            responsibilities_list = structured_info.get("responsibilities", [])
            if responsibilities_list and isinstance(responsibilities_list, list):
                key_responsibilities = "\n".join([f"• {resp}" for resp in responsibilities_list])
            
            skills_list = structured_info.get("skills", []) or structured_info.get("requirements", [])
            if skills_list and isinstance(skills_list, list):
                qualifications = "\n".join([f"• {skill}" for skill in skills_list])
            
            summary = JobPostingSummary(
                job_id=job["id"],
                job_title=job_title,
                job_location=job_location,
                job_summary=job_summary,
                key_responsibilities=key_responsibilities,
                qualifications=qualifications,
                company_name=job.get("company_name"),
                upload_date=job.get("created_date", job.get("upload_date", _now_iso())),
                filename=job.get("filename", "job_description.pdf"),
                is_active=job.get("is_active", True),
                application_count=len(applications),
                public_token=job.get("public_token") or "unknown"
            )
            summaries.append(summary)
        
        logger.info(f"✅ Found {len(summaries)} job postings")
        return summaries
        
    except Exception as e:
        logger.error(f"❌ Failed to list job postings: {e}")
        raise HTTPException(status_code=500, detail="Failed to retrieve job postings")

@router.get("/admin/jobs/{job_id}/edit-data", response_model=dict)
async def get_job_for_edit(job_id: str) -> dict:
    """Get job data for editing"""
    try:
        logger.info(f"📝 Getting job data for editing: {job_id}")
        
        qdrant = get_qdrant_utils()
        
        # Verify job exists
        job_data = qdrant.get_job_posting_by_id(job_id)
        if not job_data:
            raise HTTPException(status_code=404, detail="Job posting not found")
        
        # Get structured data
        client = qdrant.client
        structured_data = None
        try:
            res = client.retrieve("job_postings_structured", ids=[job_id], with_payload=True, with_vectors=False)
            if res:
                structured_data = res[0].payload
        except Exception as e:
            logger.warning(f"Could not retrieve structured data for job {job_id}: {e}")
            structured_data = None
        
        # Extract job details from structured data
        job_title = ""
        job_location = ""
        job_summary = ""
        key_responsibilities = ""
        qualifications = ""
        company_name = job_data.get("company_name", "")
        
        # Prioritize job posting's own structured_info data (edited data)
        if structured_data:
            structured_info = structured_data.get("structured_info", {})
            # Use job posting's own data first (this is the edited data)
            job_title = structured_info.get("job_title", "") or structured_data.get("job_title", "")
            job_location = structured_info.get("job_location", "") or structured_info.get("location", "")
            job_summary = structured_info.get("job_summary", "") or structured_info.get("summary", "")
            
            # Use job posting's own responsibilities and skills (edited data)
            # Handle both string format (from UI extraction) and array format (from matching pipeline)
            key_responsibilities = structured_info.get("key_responsibilities", "")
            if not key_responsibilities:
                # Fallback to array format
                responsibilities_list = structured_info.get("responsibilities", [])
                if responsibilities_list and isinstance(responsibilities_list, list):
                    key_responsibilities = "\n".join([f"• {resp}" for resp in responsibilities_list])
            
            qualifications = structured_info.get("qualifications", "")
            if not qualifications:
                # Fallback to array format
                skills_list = structured_info.get("skills", []) or structured_info.get("requirements", [])
                if skills_list and isinstance(skills_list, list):
                    qualifications = "\n".join([f"• {skill}" for skill in skills_list])
        
        return {
            "job_title": job_title,
            "job_location": job_location,
            "job_summary": job_summary,
            "key_responsibilities": key_responsibilities,
            "qualifications": qualifications,
            "company_name": company_name
        }
        
    except HTTPException:
        raise
    except Exception as e:
        logger.error(f"❌ Failed to get job data for editing: {e}")
        raise HTTPException(status_code=500, detail="Failed to get job data for editing")


@router.patch("/admin/jobs/{job_id}/status", response_model=dict)
async def toggle_job_status(
    job_id: str, 
    status_update: JobStatusUpdate
    # Add authentication: current_user = Depends(require_hr_user)
) -> dict:
    """Activate/deactivate job postings"""
    try:
        logger.info(f"🔄 Updating job {job_id} status to: {status_update.is_active}")
        
        qdrant = get_qdrant_utils()
        success = qdrant.update_job_posting_status(job_id, status_update.is_active)
        
        if not success:
            raise HTTPException(status_code=404, detail="Job posting not found")
        
        return {
            "success": True,
            "job_id": job_id,
            "is_active": status_update.is_active,
            "message": f"Job posting {'activated' if status_update.is_active else 'deactivated'} successfully",
            "reason": status_update.reason
        }
        
    except HTTPException:
        raise
    except Exception as e:
        logger.error(f"❌ Failed to update job status: {e}")
        raise HTTPException(status_code=500, detail="Failed to update job status")

@router.get("/admin/jobs/{job_id}/applications", response_model=List[JobApplicationSummary])
async def get_job_applications(
    job_id: str
    # Add authentication: current_user = Depends(require_hr_user)
) -> List[JobApplicationSummary]:
    """Get all applications for a specific job"""
    try:
        logger.info(f"📋 Getting applications for job: {job_id}")
        
        qdrant = get_qdrant_utils()
        
        # Verify job exists
        job_data = qdrant.get_job_posting_by_id(job_id)
        if not job_data:
            raise HTTPException(status_code=404, detail="Job posting not found")
        
        # Get applications
        applications = qdrant.get_applications_for_job(job_id)
        
        summaries = []
        for app in applications:
            summary = JobApplicationSummary(
                application_id=app["id"],
                job_id=job_id,
                applicant_name=app.get("applicant_name", "Unknown"),
                applicant_email=app.get("applicant_email", "unknown@email.com"),
                application_date=app.get("application_date", "Unknown"),
                cv_filename=app.get("cv_filename", "unknown.pdf"),
                match_score=None,  # TODO: Calculate match score if needed
                status=app.get("status", "pending")
            )
            summaries.append(summary)
        
        logger.info(f"✅ Found {len(summaries)} applications for job {job_id}")
        return summaries
        
    except HTTPException:
        raise
    except Exception as e:
        logger.error(f"❌ Failed to get job applications: {e}")
        raise HTTPException(status_code=500, detail="Failed to retrieve applications")

@router.get("/admin/health", response_model=CareersHealthResponse)
async def careers_health_check() -> CareersHealthResponse:
    """Health check endpoint for careers functionality"""
    try:
        qdrant = get_qdrant_utils()
        stats = qdrant.get_careers_stats()
        
        status = "healthy"
        if stats.get("error") or any(
            col_status.get("status") == "unhealthy" 
            for col_status in stats.get("collections_status", {}).values()
        ):
            status = "degraded"
        
        return CareersHealthResponse(
            status=status,
            job_postings_count=stats.get("job_postings_count", 0),
            applications_count=stats.get("applications_count", 0),
            active_jobs_count=stats.get("active_jobs_count", 0),
            collections_status=stats.get("collections_status", {})
        )
        
    except Exception as e:
        logger.error(f"❌ Careers health check failed: {e}")
        return CareersHealthResponse(
            status="unhealthy",
            job_postings_count=0,
            applications_count=0,
            active_jobs_count=0,
            collections_status={"error": str(e)}
        )

# ==================== UTILITY ENDPOINTS ====================

@router.get("/jobs/{public_token}/info")
async def get_job_info(public_token: str) -> dict:
    """Get basic job info without full details (for previews, etc.)"""
    try:
        qdrant = get_qdrant_utils()
        job_data = qdrant.get_job_posting_by_token(public_token)
        
        if not job_data:
            raise HTTPException(status_code=404, detail="Job posting not found")
        
        return {
            "job_id": job_data["id"],
            "is_active": job_data.get("is_active", True),
            "company_name": job_data.get("company_name", "Alpha Data Recruitment"),
            "upload_date": job_data.get("created_date", job_data.get("upload_date", _now_iso()))
        }
        
    except HTTPException:
        raise
    except Exception as e:
        logger.error(f"❌ Failed to get job info: {e}")
        raise HTTPException(status_code=500, detail="Failed to retrieve job information")



@router.post("/admin/jobs/{jd_id}/extract-ui-data")
async def extract_jd_for_ui(jd_id: str) -> dict:
    """
    Extract human-readable data from already processed JD for UI display.
    This is separate from the matching pipeline and uses a different LLM prompt.
    """
    try:
        logger.info(f"📝 Extracting UI data for JD: {jd_id}")
        
        qdrant = get_qdrant_utils()
        
        # Get the original JD document content (raw content, not structured)
        jd_doc = qdrant.retrieve_document(jd_id, "jd")
        if not jd_doc:
            raise HTTPException(status_code=404, detail="JD not found")
        
        # Use raw content and send to LLM for auto-fill (as requested)
        raw_content = jd_doc.get("raw_content", "")
        
        if not raw_content:
            raise HTTPException(status_code=400, detail="No raw content found in JD document")
        
        logger.info(f"🔍 Using raw content for auto-fill, length: {len(raw_content)}")
        
        # Send raw content to LLM for UI extraction
        llm_service = get_llm_service()
        ui_data = llm_service.extract_jd_for_ui_display(raw_content, "auto_fill")
        
        if not ui_data:
            raise HTTPException(status_code=500, detail="Failed to extract UI data from JD")
        
        logger.info(f"✅ UI data extracted from raw content via LLM")
        
        if not ui_data:
            raise HTTPException(status_code=500, detail="Failed to extract UI data")
        
        logger.info(f"✅ UI data extracted successfully for JD: {jd_id}")
        
        return {
            "success": True,
            "jd_id": jd_id,  # Return the original JD ID for the next step
            "job_title": ui_data.get("job_title", ""),
            "job_location": ui_data.get("job_location", ""),
            "job_summary": ui_data.get("job_summary", ""),
            "key_responsibilities": ui_data.get("key_responsibilities", ""),
            "qualifications": ui_data.get("qualifications", "")
        }
        
    except HTTPException:
        raise
    except Exception as e:
        logger.error(f"❌ Failed to extract UI data: {e}")
        raise HTTPException(status_code=500, detail="Failed to extract UI data")




@router.post("/admin/jobs/unified-update")
async def unified_job_update(
    jd_id: Optional[str] = Form(None),
    job_id: Optional[str] = Form(None),
    job_title: str = Form(...),
    job_location: str = Form(...),
    job_summary: str = Form(...),
    key_responsibilities: str = Form(...),
    qualifications: str = Form(...),
<<<<<<< HEAD
    current_user: User = Depends(require_user)
=======
    company_name: Optional[str] = Form(None),
    additional_info: Optional[str] = Form(None)
>>>>>>> 21e28bc1
) -> dict:
    """
    Unified endpoint for creating or updating job postings.
    - If job_id is provided: Update existing job posting
    - If jd_id is provided (and no job_id): Create new job posting from JD
    - Saves data directly to job_postings_structured collection
    """
    try:
        qdrant = get_qdrant_utils()
        
        # Prepare UI data
        ui_data = {
            "job_title": job_title,
            "job_location": job_location,
            "job_summary": job_summary,
            "key_responsibilities": key_responsibilities,
            "qualifications": qualifications
        }
        
<<<<<<< HEAD
        # Store UI data in job_postings_structured
        success = qdrant.store_job_posting_ui_data(
            job_id=job_id,
            jd_id=jd_id,
            public_token=public_token,
            ui_data=ui_data,
            posted_by_user=current_user.username,
            posted_by_role=current_user.role
        )
        
        if not success:
            raise HTTPException(status_code=500, detail="Failed to store job posting")
        
        logger.info(f"✅ Job posting created from UI data: {job_id}")
        
        # Return the same format as other job posting endpoints
        public_link = f"https://alphacv.alphadatarecruitment.ae/careers/jobs/{public_token}"
        
        return {
            "success": True,
            "job_id": job_id,
            "public_token": public_token,
            "public_link": public_link,
            "message": "Job posting created successfully with human-readable content"
        }
=======
        if job_id:
            # Update existing job posting
            logger.info(f"📝 Updating existing job posting: {job_id}")
            
            # Verify job exists
            existing_job = qdrant.get_job_posting_by_id(job_id)
            if not existing_job:
                raise HTTPException(status_code=404, detail="Job posting not found")
            
            # Update structured data
            success = qdrant.update_job_posting_structured_data(job_id, {
                "structured_info": ui_data,
                "company_name": company_name,
                "additional_info": additional_info,
                "updated_date": _now_iso()
            })
            
            if not success:
                raise HTTPException(status_code=500, detail="Failed to update job posting")
            
            logger.info(f"✅ Job posting updated: {job_id}")
            
            return {
                "success": True,
                "job_id": job_id,
                "public_token": existing_job.get("public_token"),
                "message": "Job posting updated successfully"
            }
            
        elif jd_id:
            # Create new job posting from JD
            logger.info(f"📝 Creating new job posting from JD: {jd_id}")
            
            # Verify the original JD exists
            jd_doc = qdrant.retrieve_document(jd_id, "jd")
            if not jd_doc:
                raise HTTPException(status_code=404, detail="Original JD not found")
            
            # Generate new job posting metadata
            new_job_id = str(uuid.uuid4())
            public_token = generate_public_token()
            
            # Store UI data in job_postings_structured
            success = qdrant.store_job_posting_ui_data(
                job_id=new_job_id,
                jd_id=jd_id,
                public_token=public_token,
                ui_data=ui_data
            )
            
            if not success:
                raise HTTPException(status_code=500, detail="Failed to create job posting")
            
            # Update with additional metadata if provided
            if company_name or additional_info:
                qdrant.update_job_posting_structured_data(new_job_id, {
                    "company_name": company_name,
                    "additional_info": additional_info
                })
            
            logger.info(f"✅ New job posting created: {new_job_id}")
            
            return {
                "success": True,
                "job_id": new_job_id,
                "public_token": public_token,
                "message": "Job posting created successfully"
            }
        else:
            raise HTTPException(status_code=400, detail="Either job_id (for update) or jd_id (for create) must be provided")
>>>>>>> 21e28bc1
        
    except HTTPException:
        raise
    except Exception as e:
        logger.error(f"❌ Failed to process job update: {e}")
        raise HTTPException(status_code=500, detail="Failed to process job update")


@router.delete("/admin/jobs/{job_id}")
async def delete_job_posting(
    job_id: str,
    current_user: User = Depends(require_user)  # Allow both admin and user
) -> JSONResponse:
    """
    Delete a specific job posting and all related data (soft deletion)
    
    This endpoint will:
    1. Mark job posting as deleted in job_postings_structured collection
    2. Mark related JD data as deleted in jd_* collections if it exists
    3. Archive job applications instead of deleting them
    4. Return confirmation with cleanup summary
    
    Available to both admin and regular users.
    """
    try:
        logger.info(f"🗑️ USER ACTION: Starting deletion of job posting {job_id} by user: {current_user.username} (role: {current_user.role})")
        
        qdrant = get_qdrant_utils()
        
        # Check if job posting exists first
        job_exists = qdrant.get_job_posting_by_id(job_id)
        if not job_exists:
            logger.warning(f"❌ Job posting {job_id} not found for deletion by {current_user.username}")
            raise HTTPException(
                status_code=status.HTTP_404_NOT_FOUND, 
                detail=f"Job posting with ID {job_id} not found"
            )
        
        # Perform soft deletion
        results = qdrant.soft_delete_job_posting(
            job_id=job_id,
            deleted_by=current_user.username,
            deleted_at=datetime.utcnow().isoformat()
        )
        
        if results["success"]:
            logger.info(f"✅ Successfully soft-deleted job posting {job_id} by user: {current_user.username}")
            return JSONResponse({
                "success": True,
                "message": f"Job posting {job_id} deleted successfully",
                "details": results,
                "deleted_by": {
                    "username": current_user.username,
                    "role": current_user.role,
                    "timestamp": datetime.utcnow().isoformat()
                }
            })
        else:
            logger.error(f"❌ Failed to delete job posting {job_id}: {results}")
            raise HTTPException(
                status_code=500, 
                detail=f"Failed to delete job posting: {results.get('error', 'Unknown error')}"
            )
            
    except HTTPException:
        raise
    except Exception as e:
        logger.error(f"❌ Unexpected error during job posting {job_id} deletion by {current_user.username}: {e}")
        raise HTTPException(
            status_code=500, 
            detail="An unexpected error occurred while deleting the job posting. Please try again later."
        )


@router.delete("/admin/jobs/delete-all")
async def delete_all_job_postings(
    current_admin: User = Depends(require_admin)  # 🚨 ADMIN ONLY 🚨
) -> JSONResponse:
    """
    Delete all job postings and related JD data while preserving CVs.
    🚨 ADMIN ONLY ENDPOINT 🚨
    """
    try:
        logger.info(f"🗑️ ADMIN ACTION: Starting deletion of all job postings by admin: {current_admin.username}")
        
        # Double-check admin role (extra security layer)
        if current_admin.role != "admin":
            logger.warning(f"❌ Unauthorized delete attempt by user: {current_admin.username} (role: {current_admin.role})")
            raise HTTPException(
                status_code=status.HTTP_403_FORBIDDEN, 
                detail="Admin privileges required for this action"
            )
        
        qdrant = get_qdrant_utils()
        results = qdrant.delete_all_job_postings()
        
        if results["success"]:
            logger.info(f"✅ Successfully deleted all job postings by admin: {current_admin.username}")
            return JSONResponse({
                "success": True,
                "message": "All job postings deleted successfully",
                "details": results,
                "performed_by": {
                    "username": current_admin.username,
                    "role": current_admin.role,
                    "timestamp": datetime.utcnow().isoformat()
                }
            })
        else:
            logger.error(f"❌ Failed to delete job postings: {results}")
            raise HTTPException(
                status_code=500, 
                detail=f"Failed to delete job postings: {results.get('error', 'Unknown error')}"
            )
            
    except HTTPException:
        raise
    except Exception as e:
        logger.error(f"❌ Unexpected error during job postings deletion by {current_admin.username}: {e}")
        raise HTTPException(
            status_code=500, 
            detail="An unexpected error occurred while deleting job postings. Please try again later."
        )

# ==================== ENTERPRISE MONITORING ENDPOINTS ====================

@router.get("/admin/system/queue-stats")
async def get_queue_system_stats() -> dict:
    """
    Get comprehensive enterprise job queue statistics and health metrics
    """
    try:
        from app.services.enhanced_job_queue import get_enterprise_job_queue
        from app.services.careers_service import get_application_processing_stats
        
        # Get queue metrics
        job_queue = await get_enterprise_job_queue()
        queue_metrics = job_queue.get_system_metrics()
        
        # Get application processing stats
        processing_stats = await get_application_processing_stats()
        
        return {
            "queue_system": queue_metrics,
            "processing_system": processing_stats,
            "timestamp": _now_iso(),
            "system_status": {
                "overall_health": "healthy" if all([
                    queue_metrics["performance_metrics"]["memory_utilization"] < 85,
                    queue_metrics["queue_metrics"]["success_rate"] > 80,
                    not queue_metrics["circuit_breaker"]["is_open"]
                ]) else "degraded",
                "can_accept_applications": queue_metrics["queue_metrics"]["current_queue_size"] < 2000,
                "estimated_capacity": max(0, 2000 - queue_metrics["queue_metrics"]["current_queue_size"])
            }
        }
        
    except Exception as e:
        logger.error(f"❌ Failed to get queue stats: {e}")
        raise HTTPException(status_code=500, detail="Failed to retrieve system statistics")

@router.post("/admin/system/queue-control")
async def control_queue_system(action: str = Form(...)) -> dict:
    """
    Control enterprise job queue system
    
    Actions:
    - pause: Pause processing new jobs
    - resume: Resume processing
    - scale_up: Add more workers
    - scale_down: Remove workers
    - reset_circuit_breaker: Reset circuit breaker state
    """
    try:
        from app.services.enhanced_job_queue import get_enterprise_job_queue
        
        job_queue = await get_enterprise_job_queue()
        
        if action == "pause":
            # Implementation would pause workers
            return {"success": True, "message": "Queue processing paused", "action": action}
        
        elif action == "resume":
            # Implementation would resume workers
            return {"success": True, "message": "Queue processing resumed", "action": action}
        
        elif action == "scale_up":
            await job_queue._scale_up()
            return {"success": True, "message": "Scaled up workers", "action": action}
        
        elif action == "scale_down":
            await job_queue._scale_down()
            return {"success": True, "message": "Scaled down workers", "action": action}
        
        elif action == "reset_circuit_breaker":
            job_queue.circuit_breaker_open = False
            job_queue.circuit_breaker_failures = 0
            job_queue.circuit_breaker_last_failure = 0
            return {"success": True, "message": "Circuit breaker reset", "action": action}
        
        else:
            raise HTTPException(status_code=400, detail=f"Unknown action: {action}")
        
    except HTTPException:
        raise
    except Exception as e:
        logger.error(f"❌ Failed to control queue system: {e}")
        raise HTTPException(status_code=500, detail="Failed to control queue system")

@router.get("/admin/system/emergency-status")
async def get_emergency_system_status() -> dict:
    """
    Get emergency system status for crisis management
    
    Returns critical metrics for immediate action during viral traffic
    """
    try:
        from app.services.enhanced_job_queue import get_enterprise_job_queue
        import psutil
        
        job_queue = await get_enterprise_job_queue()
        metrics = job_queue.get_system_metrics()
        
        # System resource metrics
        memory_percent = psutil.virtual_memory().percent
        cpu_percent = psutil.cpu_percent(interval=1)
        disk_percent = psutil.disk_usage('/').percent
        
        # Critical thresholds
        is_critical = any([
            memory_percent > 90,
            cpu_percent > 90,
            metrics["queue_metrics"]["current_queue_size"] > 3000,
            metrics["circuit_breaker"]["is_open"]
        ])
        
        return {
            "emergency_level": "CRITICAL" if is_critical else "NORMAL",
            "critical_metrics": {
                "memory_percent": memory_percent,
                "cpu_percent": cpu_percent,
                "disk_percent": disk_percent,
                "queue_size": metrics["queue_metrics"]["current_queue_size"],
                "circuit_breaker_open": metrics["circuit_breaker"]["is_open"],
                "active_workers": metrics["worker_metrics"]["active_workers"]
            },
            "immediate_actions": [
                "Consider enabling emergency mode" if is_critical else "System operating normally",
                "Scale up workers immediately" if metrics["queue_metrics"]["current_queue_size"] > 1500 else None,
                "Check system resources" if memory_percent > 80 or cpu_percent > 80 else None,
                "Circuit breaker triggered - investigate errors" if metrics["circuit_breaker"]["is_open"] else None
            ],
            "capacity_status": {
                "can_handle_viral_traffic": not is_critical and metrics["queue_metrics"]["current_queue_size"] < 1000,
                "max_recommended_concurrent": 2000 - metrics["queue_metrics"]["current_queue_size"],
                "estimated_processing_time_minutes": metrics["performance_metrics"]["average_processing_time"] / 60
            },
            "timestamp": _now_iso()
        }
        
    except Exception as e:
        logger.error(f"❌ Failed to get emergency status: {e}")
        raise HTTPException(status_code=500, detail="Failed to retrieve emergency status")<|MERGE_RESOLUTION|>--- conflicted
+++ resolved
@@ -1185,12 +1185,9 @@
     job_summary: str = Form(...),
     key_responsibilities: str = Form(...),
     qualifications: str = Form(...),
-<<<<<<< HEAD
+    company_name: Optional[str] = Form(None),
+    additional_info: Optional[str] = Form(None),
     current_user: User = Depends(require_user)
-=======
-    company_name: Optional[str] = Form(None),
-    additional_info: Optional[str] = Form(None)
->>>>>>> 21e28bc1
 ) -> dict:
     """
     Unified endpoint for creating or updating job postings.
@@ -1210,33 +1207,6 @@
             "qualifications": qualifications
         }
         
-<<<<<<< HEAD
-        # Store UI data in job_postings_structured
-        success = qdrant.store_job_posting_ui_data(
-            job_id=job_id,
-            jd_id=jd_id,
-            public_token=public_token,
-            ui_data=ui_data,
-            posted_by_user=current_user.username,
-            posted_by_role=current_user.role
-        )
-        
-        if not success:
-            raise HTTPException(status_code=500, detail="Failed to store job posting")
-        
-        logger.info(f"✅ Job posting created from UI data: {job_id}")
-        
-        # Return the same format as other job posting endpoints
-        public_link = f"https://alphacv.alphadatarecruitment.ae/careers/jobs/{public_token}"
-        
-        return {
-            "success": True,
-            "job_id": job_id,
-            "public_token": public_token,
-            "public_link": public_link,
-            "message": "Job posting created successfully with human-readable content"
-        }
-=======
         if job_id:
             # Update existing job posting
             logger.info(f"📝 Updating existing job posting: {job_id}")
@@ -1284,7 +1254,9 @@
                 job_id=new_job_id,
                 jd_id=jd_id,
                 public_token=public_token,
-                ui_data=ui_data
+                ui_data=ui_data,
+                posted_by_user=current_user.username,
+                posted_by_role=current_user.role
             )
             
             if not success:
@@ -1307,7 +1279,6 @@
             }
         else:
             raise HTTPException(status_code=400, detail="Either job_id (for update) or jd_id (for create) must be provided")
->>>>>>> 21e28bc1
         
     except HTTPException:
         raise
