'use client';
import React, { useEffect, useState } from 'react';
import { 
  Plus, 
  Users, 
  FileText, 
  Copy,
  Check,
  AlertCircle,
  Briefcase,
  ExternalLink,
  ToggleLeft,
  ToggleRight,
  Edit3,
  Trash2,
  User,
  RefreshCw,
  Target
} from 'lucide-react';
import { useCareersStore } from '@/stores/careersStore';
import { useAuthStore } from '@/stores/authStore';
import { useAppStore } from '@/stores/appStore';
import { JobPostingListItem } from '@/lib/types';
import { api } from '@/lib/api';
import { Card, CardContent, CardHeader, CardTitle } from '@/components/ui/card-enhanced';
import { Button } from '@/components/ui/button-enhanced';
import { Badge } from '@/components/ui/badge';
import { Alert, AlertDescription } from '@/components/ui/alert';
import { LoadingCard } from '@/components/ui/loading';
import { AdminOnly } from '@/components/auth/RoleBasedAccess';
import JobPostingForm from './JobPostingForm';
import ApplicationsList from './ApplicationsList';

export default function CareersPage() {
  const { user } = useAuthStore();
  const {
    jobPostings,
    isLoading,
    error,
    loadJobPostings,
    updateJobStatus,
    selectJob,
    selectedJob,
    matchJobCandidates
  } = useCareersStore();
  const { setCurrentTab } = useAppStore();
  
  const [showCreateForm, setShowCreateForm] = useState(false);
  const [showEditForm, setShowEditForm] = useState(false);
  const [editingJob, setEditingJob] = useState<JobPostingListItem | null>(null);
  const [editingJobData, setEditingJobData] = useState<any>(null);
  const [isLoadingEditData, setIsLoadingEditData] = useState(false);
  const [copiedLink, setCopiedLink] = useState<string | null>(null);
  const [isDeletingAll, setIsDeletingAll] = useState(false);
  const [showDeleteConfirm, setShowDeleteConfirm] = useState(false);
  const [isRefreshing, setIsRefreshing] = useState(false);
<<<<<<< HEAD
  const [isMatching, setIsMatching] = useState(false);
  const [isDeletingJob, setIsDeletingJob] = useState<string | null>(null);
  const [showJobDeleteConfirm, setShowJobDeleteConfirm] = useState<JobPostingListItem | null>(null);
=======
>>>>>>> 21e28bc1

  useEffect(() => {
    loadJobPostings();
  }, [loadJobPostings]);


  const handleToggleStatus = async (jobId: string, currentStatus: boolean) => {
    await updateJobStatus(jobId, !currentStatus);
  };

  const handleSelectJob = (job: JobPostingListItem) => {
    selectJob(job);
  };

  const handleDeleteAllJobPostings = async () => {
    setIsDeletingAll(true);
    try {
      const response = await api.deleteAllJobPostings();
      if (response.success) {
        await loadJobPostings();
        alert(`Successfully deleted all job postings!\n\nDetails:\n- Job postings deleted: ${response.details.job_postings_deleted}\n- JD documents deleted: ${response.details.jd_documents_deleted}\n- JD structured data deleted: ${response.details.jd_structured_deleted}\n- JD embeddings deleted: ${response.details.jd_embeddings_deleted}\n- CVs preserved: ${response.details.cvs_preserved}`);
      } else {
        alert('Failed to delete job postings. Please try again.');
      }
    } catch (error: any) {
      console.error('Failed to delete all job postings:', error);
      // Handle specific admin permission error
      if (error.message?.includes('Admin') || error.message?.includes('403')) {
        alert('Access denied. Admin privileges required for this action.');
      } else {
        alert('Failed to delete job postings. Please try again.');
      }
    } finally {
      setIsDeletingAll(false);
      setShowDeleteConfirm(false);
    }
  };

  const handleEditJob = async (job: JobPostingListItem) => {
    setEditingJob(job);
    setIsLoadingEditData(true);
    setEditingJobData(null);
    
    try {
      const jobData = await api.getJobForEdit(job.job_id);
      setEditingJobData(jobData);
      setShowEditForm(true);
    } catch (error) {
      console.error('Failed to load job data for editing:', error);
    } finally {
      setIsLoadingEditData(false);
    }
  };

  const handleRefresh = async () => {
    setIsRefreshing(true);
    try {
      await loadJobPostings();
    } catch (error) {
      console.error('Failed to refresh job postings:', error);
    } finally {
      setIsRefreshing(false);
    }
  };

  const handleMatchCandidates = async (job: JobPostingListItem) => {
    try {
      // First select the job to load its applications
      selectJob(job);
      
      // Wait a moment for applications to load
      await new Promise(resolve => setTimeout(resolve, 500));
      
      // Run the matching
      await matchJobCandidates(job.job_id);
      
      // Navigate to match results tab
      setCurrentTab('match');
    } catch (error) {
      console.error('Failed to match candidates:', error);
      alert('Failed to match candidates. Please try again.');
    }
  };

  const handleDeleteJob = async (job: JobPostingListItem) => {
    setIsDeletingJob(job.job_id);
    try {
      const response = await api.deleteJobPosting(job.job_id);
      if (response.success) {
        await loadJobPostings();
        alert(`Successfully deleted job posting "${job.job_title}"!\n\nDetails:\n- Job posting deleted: ${response.details.job_posting_deleted ? 'Yes' : 'No'}\n- JD documents deleted: ${response.details.jd_documents_deleted}\n- JD structured data deleted: ${response.details.jd_structured_deleted}\n- JD embeddings deleted: ${response.details.jd_embeddings_deleted}\n- Applications archived: ${response.details.applications_archived}`);
      } else {
        alert('Failed to delete job posting. Please try again.');
      }
    } catch (error: any) {
      console.error('Failed to delete job posting:', error);
      // Handle specific errors
      if (error.message?.includes('404') || error.message?.includes('not found')) {
        alert('Job posting not found. It may have already been deleted.');
      } else if (error.message?.includes('401') || error.message?.includes('403')) {
        alert('Access denied. Please make sure you are logged in.');
      } else {
        alert('Failed to delete job posting. Please try again.');
      }
    } finally {
      setIsDeletingJob(null);
      setShowJobDeleteConfirm(null);
    }
  };

  const formatDate = (dateString: string) => {
    return new Date(dateString).toLocaleDateString();
  };

  if (!user) {
    return (
      <div className="p-6">
        <Alert>
          <AlertCircle className="h-4 w-4" />
          <AlertDescription>
            You need to be logged in to access the careers page.
          </AlertDescription>
        </Alert>
      </div>
    );
  }

  if (isLoading) {
    return (
      <div className="p-6">
        <LoadingCard />
      </div>
    );
  }

  if (error) {
    return (
      <div className="p-6">
        <Alert variant="destructive">
          <AlertCircle className="h-4 w-4" />
          <AlertDescription>
            Error loading job postings: {error}
          </AlertDescription>
        </Alert>
      </div>
    );
  }

  return (
    <div className="p-6 space-y-6">
      {/* Header */}
      <div className="flex items-center justify-between">
        <div>
          <h1 className="text-3xl font-bold text-gray-900">Job Postings</h1>
          <p className="text-gray-600 mt-1">Manage your job postings and applications</p>
        </div>
        <div className="flex space-x-3">
          <Button
            onClick={handleRefresh}
            className="bg-white hover:bg-gray-50 text-black border border-gray-300"
            disabled={isRefreshing}
          >
            {isRefreshing ? (
              <>
                <div className="w-4 h-4 border-2 border-black border-t-transparent rounded-full animate-spin mr-2" />
                Refreshing...
              </>
            ) : (
              <>
                <RefreshCw className="w-4 h-4 mr-2" />
                Refresh
              </>
            )}
            </Button>
          <Button 
            onClick={() => setShowCreateForm(true)}
            className="bg-white hover:bg-gray-50 text-black border border-gray-300"
          >
            <FileText className="w-4 h-4 mr-2" />
            Post JD as File
          </Button>
          {/* 🚨 ADMIN-ONLY DELETE ALL BUTTON 🚨 */}
          <AdminOnly>
            {jobPostings.length > 0 && (
              <Button
                onClick={() => setShowDeleteConfirm(true)}
                className="bg-red-600 hover:bg-red-700 text-white border border-red-600"
                style={{ color: 'white' }}
                disabled={isDeletingAll}
              >
                {isDeletingAll ? (
                  <>
                    <div className="w-4 h-4 border-2 border-white border-t-transparent rounded-full animate-spin mr-2" />
                    Deleting...
                  </>
                ) : (
                  <>
                    <Trash2 className="w-4 h-4 mr-2" />
                    Delete All Jobs
                  </>
                )}
              </Button>
            )}
          </AdminOnly>
            </div>
      </div>

      {/* Job Postings List */}
      <div className="grid gap-6">
        {jobPostings.length === 0 ? (
        <Card>
            <CardContent className="p-12 text-center">
              <Briefcase className="w-12 h-12 text-gray-400 mx-auto mb-4" />
              <h3 className="text-lg font-semibold text-gray-900 mb-2">No job postings yet</h3>
              <p className="text-gray-600 mb-6">Create your first job posting to get started.</p>
              <div className="flex justify-center space-x-3">
                <Button
                  onClick={() => setShowCreateForm(true)}
                  className="bg-white hover:bg-gray-50 text-black border border-gray-300"
                >
                  <FileText className="w-4 h-4 mr-2" />
                  Post JD as File
                </Button>
              </div>
            </CardContent>
          </Card>
        ) : (
          jobPostings.map((job) => (
            <div key={job.job_id} className="space-y-4">
              <Card 
                className={`hover:shadow-md transition-shadow cursor-pointer ${
                  selectedJob?.job_id === job.job_id ? 'ring-2 ring-blue-500 bg-blue-50' : ''
                }`}
                onClick={() => handleSelectJob(job)}
              >
              <CardHeader>
                    <div className="flex items-start justify-between">
                      <div className="flex-1">
                    <div className="flex items-center space-x-3 mb-2">
                      <CardTitle className="text-xl">{job.job_title}</CardTitle>
                      <Badge variant={job.is_active ? "default" : "secondary"}>
                        {job.is_active ? "Active" : "Inactive"}
                            </Badge>
                        </div>
                        
                        {/* User Attribution */}
                        {job.posted_by_user && (
                          <div className="flex items-center text-sm text-gray-500 mb-2">
                            <User className="w-4 h-4 mr-1" />
                            <span>Posted by: </span>
                            <span className="font-medium text-gray-700 ml-1">{job.posted_by_user}</span>
                            {job.posted_by_role === 'admin' && (
                              <Badge variant="outline" className="ml-2 text-xs">Admin</Badge>
                            )}
                          </div>
                        )}
                        
                    <div className="flex items-center space-x-4 text-sm text-gray-600">
                      <div className="flex items-center space-x-1">
                        <Users className="w-4 h-4" />
                        <span>{job.application_count} applications</span>
                      </div>
                      <div className="flex items-center space-x-1">
                        <FileText className="w-4 h-4" />
                        <span>Created {formatDate(job.upload_date)}</span>
                      </div>
                        </div>
                      </div>
                      
                      <div className="flex items-center space-x-2 ml-4">
                    {/* Match Candidates Button - Only show if job has applications */}
                    {(job.application_count || 0) > 0 && (
                      <Button
                        variant="ghost"
                        size="sm"
                        onClick={(e) => {
                          e.stopPropagation();
                          handleMatchCandidates(job);
                        }}
                        title="Match Candidates"
                        className="bg-gradient-to-r from-purple-500 to-pink-500 hover:from-purple-600 hover:to-pink-600 text-white font-semibold px-3 py-1 shadow-md hover:shadow-lg transition-all duration-200"
                      >
                        <Target className="w-4 h-4 mr-1" />
                        Match ({job.application_count || 0})
                      </Button>
                    )}
                    
                    <Button
                      variant="ghost"
                      size="sm"
                      onClick={(e) => {
                        e.stopPropagation();
                        handleEditJob(job);
                      }}
                      title="Edit Job Posting"
                      className="text-blue-600 hover:text-blue-700 hover:bg-blue-50"
                      disabled={isLoadingEditData}
                    >
                      <Edit3 className="w-4 h-4" />
                    </Button>
                    
                    
                    <Button
                      variant="ghost"
                      size="sm"
                      onClick={(e) => {
                        e.stopPropagation();
                        handleToggleStatus(job.job_id, job.is_active);
                      }}
                      title={job.is_active ? "Deactivate Job" : "Activate Job"}
                      className={job.is_active 
                        ? "text-orange-600 hover:text-orange-700 hover:bg-orange-50" 
                        : "text-green-600 hover:text-green-700 hover:bg-green-50"
                      }
                    >
                      {job.is_active ? (
                        <ToggleLeft className="w-4 h-4" />
                      ) : (
                        <ToggleRight className="w-4 h-4" />
                      )}
                    </Button>
                    
                    <Button
                      variant="ghost"
                      size="sm"
                      onClick={(e) => {
                        e.stopPropagation();
                        setShowJobDeleteConfirm(job);
                      }}
                      title="Delete Job Posting"
                      className="text-red-600 hover:text-red-700 hover:bg-red-50"
                      disabled={isDeletingJob === job.job_id}
                    >
                      <Trash2 className="w-4 h-4" />
                    </Button>
                    
                        <Button
                          variant="ghost"
                          size="sm"
                          onClick={(e) => {
                            e.stopPropagation();
                        const jobUrl = `${window.location.origin}/careers/jobs/${job.public_token}`;
                        navigator.clipboard.writeText(jobUrl);
                        setCopiedLink(job.job_id);
                        setTimeout(() => setCopiedLink(null), 2000);
                      }}
                      title="Copy Job Link"
                      className="text-gray-600 hover:text-gray-700 hover:bg-gray-50"
                        >
                          {copiedLink === job.job_id ? (
                        <Check className="w-4 h-4" />
                          ) : (
                            <Copy className="w-4 h-4" />
                          )}
                        </Button>
                        
                        <Button
                          variant="ghost"
                          size="sm"
                          onClick={(e) => {
                            e.stopPropagation();
                        window.open(`/careers/jobs/${job.public_token}`, '_blank');
                          }}
                      title="View Job Posting"
                      className="text-gray-600 hover:text-gray-700 hover:bg-gray-50"
                        >
                          <ExternalLink className="w-4 h-4" />
                        </Button>
                    
                  </div>
              </div>
              </CardHeader>
              
                {selectedJob?.job_id === job.job_id && (
                  <CardContent>
                    <ApplicationsList />
                  </CardContent>
                )}
        </Card>
        
              {/* Edit Job Form - Show directly below the job being edited */}
              {showEditForm && editingJob && editingJobData && editingJob.job_id === job.job_id && (
                <div className="mt-4">
                  <JobPostingForm
                    jobId={editingJob.job_id}
                    publicToken={editingJob.public_token === "unknown" ? undefined : editingJob.public_token}
                    initialData={{
                      jobTitle: editingJobData.job_title || '',
                      jobLocation: editingJobData.job_location || '',
                      jobSummary: editingJobData.job_summary || '',
                      keyResponsibilities: editingJobData.key_responsibilities || '',
                      qualifications: editingJobData.qualifications || ''
                    }}
                    onSuccess={() => {
                      setShowEditForm(false);
                      setEditingJob(null);
                      setEditingJobData(null);
                      loadJobPostings();
                    }}
                  />
                </div>
              )}
            </div>
          ))
        )}
      </div>

      {/* Create Job Form (File Upload) */}
      {showCreateForm && (
        <JobPostingForm
          onSuccess={() => {
            setShowCreateForm(false);
            loadJobPostings();
          }}
        />
      )}


      {/* 🚨 ADMIN-ONLY DELETE CONFIRMATION DIALOG 🚨 */}
      <AdminOnly>
        {showDeleteConfirm && (
          <div className="fixed inset-0 bg-black bg-opacity-50 flex items-center justify-center z-50">
            <div className="bg-white rounded-lg p-6 max-w-md w-full mx-4">
              <div className="flex items-center mb-4">
                <AlertCircle className="w-6 h-6 text-red-600 mr-3" />
                <h3 className="text-lg font-semibold text-gray-900">Delete All Job Postings</h3>
              </div>
              <p className="text-gray-600 mb-6">
                Are you sure you want to delete all job postings? This action cannot be undone.
                <br /><br />
                <strong>Note:</strong> All CVs (including job applications) will be preserved.
                <br />
                <strong className="text-red-600">⚠️ Admin-only action</strong>
              </p>
              <div className="flex justify-end space-x-3">
                <Button
                  onClick={() => setShowDeleteConfirm(false)}
                  className="bg-gray-300 hover:bg-gray-400 text-gray-700"
                  disabled={isDeletingAll}
                >
                  Cancel
                </Button>
                <Button
                  onClick={handleDeleteAllJobPostings}
                  className="bg-red-600 hover:bg-red-700 text-white"
                  style={{ color: 'white' }}
                  disabled={isDeletingAll}
                >
                  {isDeletingAll ? (
                    <>
                      <div className="w-4 h-4 border-2 border-white border-t-transparent rounded-full animate-spin mr-2" />
                      Deleting...
                    </>
                  ) : (
                    <>
                      <Trash2 className="w-4 h-4 mr-2" />
                      Delete All
                    </>
                  )}
                </Button>
              </div>
            </div>
          </div>
        )}
      </AdminOnly>

      {/* Individual Job Delete Confirmation Dialog */}
      {showJobDeleteConfirm && (
        <div className="fixed inset-0 bg-black bg-opacity-50 flex items-center justify-center z-50">
          <div className="bg-white rounded-lg p-6 max-w-md w-full mx-4">
            <div className="flex items-center mb-4">
              <AlertCircle className="w-6 h-6 text-red-600 mr-3" />
              <h3 className="text-lg font-semibold text-gray-900">Delete Job Posting</h3>
            </div>
            <p className="text-gray-600 mb-4">
              Are you sure you want to delete <strong>"{showJobDeleteConfirm.job_title}"</strong>?
            </p>
            <div className="bg-yellow-50 border border-yellow-200 rounded-lg p-3 mb-6">
              <p className="text-sm text-yellow-800">
                <strong>This action will:</strong>
              </p>
              <ul className="text-sm text-yellow-700 mt-1 list-disc list-inside">
                <li>Mark the job posting as deleted</li>
                <li>Archive {showJobDeleteConfirm.application_count || 0} application(s)</li>
                <li>Remove the job from public view</li>
              </ul>
              <p className="text-sm text-yellow-800 mt-2">
                💡 <strong>Note:</strong> This is a soft deletion - data can be recovered if needed.
              </p>
            </div>
            <div className="flex justify-end space-x-3">
              <Button
                onClick={() => setShowJobDeleteConfirm(null)}
                className="bg-gray-300 hover:bg-gray-400 text-gray-700"
                disabled={isDeletingJob === showJobDeleteConfirm.job_id}
              >
                Cancel
              </Button>
              <Button
                onClick={() => handleDeleteJob(showJobDeleteConfirm)}
                className="bg-red-600 hover:bg-red-700 text-white"
                style={{ color: 'white' }}
                disabled={isDeletingJob === showJobDeleteConfirm.job_id}
              >
                {isDeletingJob === showJobDeleteConfirm.job_id ? (
                  <>
                    <div className="w-4 h-4 border-2 border-white border-t-transparent rounded-full animate-spin mr-2" />
                    Deleting...
                  </>
                ) : (
                  <>
                    <Trash2 className="w-4 h-4 mr-2" />
                    Delete Job
                  </>
                )}
              </Button>
            </div>
          </div>
      </div>
      )}

    </div>
  );
}<|MERGE_RESOLUTION|>--- conflicted
+++ resolved
@@ -54,12 +54,9 @@
   const [isDeletingAll, setIsDeletingAll] = useState(false);
   const [showDeleteConfirm, setShowDeleteConfirm] = useState(false);
   const [isRefreshing, setIsRefreshing] = useState(false);
-<<<<<<< HEAD
   const [isMatching, setIsMatching] = useState(false);
   const [isDeletingJob, setIsDeletingJob] = useState<string | null>(null);
   const [showJobDeleteConfirm, setShowJobDeleteConfirm] = useState<JobPostingListItem | null>(null);
-=======
->>>>>>> 21e28bc1
 
   useEffect(() => {
     loadJobPostings();
